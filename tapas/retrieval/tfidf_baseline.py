# coding=utf-8
# Copyright 2019 The Google AI Language Team Authors.
#
# Licensed under the Apache License, Version 2.0 (the "License");
# you may not use this file except in compliance with the License.
# You may obtain a copy of the License at
#
#     http://www.apache.org/licenses/LICENSE-2.0
#
# Unless required by applicable law or agreed to in writing, software
# distributed under the License is distributed on an "AS IS" BASIS,
# WITHOUT WARRANTIES OR CONDITIONS OF ANY KIND, either express or implied.
# See the License for the specific language governing permissions and
# limitations under the License.
# Lint as: python3
"""A simple TF-IDF model for table retrieval."""

from typing import Iterable, List, Text

from absl import app
from absl import flags
from absl import logging
import pandas as pd
from tapas.protos import interaction_pb2
from tapas.retrieval import tfidf_baseline_utils
from tapas.scripts import prediction_utils

#---debug starts---
from collections import defaultdict
import json
from pathlib import Path
#---debug ends---

FLAGS = flags.FLAGS

flags.DEFINE_list("interaction_files", None,
                  "Interaction protos in tfrecord format.")

flags.DEFINE_string("table_file", None, "Table protos in tfrecord format.")

flags.DEFINE_integer("max_table_rank", 50, "Max number of tables to retrieve.")

flags.DEFINE_integer("min_term_rank", 100,
                     "Min term frequency rank to consider.")

flags.DEFINE_boolean("drop_term_frequency", True,
                     "If True, ignore term frequency term.")
flags.DEFINE_string("error_log_dir",None,"path to log error ids")


def _print(message):
  logging.info(message)
  print(message)


def evaluate(index, max_table_rank,
             thresholds,
             interactions,
             rows,
             #-------custom args-------
             split,
             hparam,
             log_dir
            #-------custom args end-------
             ):
  """Evaluates index against interactions."""
  ranks = []
  
  #---debug starts---
  out = []
  #---debug ends---

  for nr, interaction in enumerate(interactions):
    for question in interaction.questions:
      scored_hits = index.retrieve(question.original_text)
      reference_table_id = interaction.table.table_id

      #---debug starts---
      o = {}
      o['qid'] = interaction.id #question.id
      o['scores'] = scored_hits[:max_table_rank]
      o['ref_table_id'] = reference_table_id
      #---debug ends---

      for rank, (table_id, _) in enumerate(scored_hits[:max_table_rank]):
        if table_id == reference_table_id:
          ranks.append(rank)
          #---debug starts---
          o['rank'] = rank
          #---debug ends---
          break
      
      #---debug starts---
      if 'rank' not in o:
        o['rank'] = 100000
      out.append(o)
      #---debug ends---
    if nr % (len(interactions) // 10) == 0:
      _print(f"Processed {nr:5d} / {len(interactions):5d}.")

  def precision_at_th(threshold):
    return sum(1 for rank in ranks if rank < threshold) / len(interactions)

  values = [f"{precision_at_th(threshold):.4}" for threshold in thresholds]
  rows.append(values)

  #---debug starts---
  if log_dir:
    with open(log_dir/f'bm25_{split}_{hparam}_results.jsonl','w') as f:
      for o in out:
        json.dump(o,f)
        f.write('\n')
    _print(f'error logged to {str(log_dir)}/bm25_{split}_{hparam}_results.jsonl')
  #---debug ends---

def create_index(tables,
                 title_multiplicator, use_bm25):
  if use_bm25:
    return tfidf_baseline_utils.create_bm25_index(
        tables,
        title_multiplicator=title_multiplicator,
    )
  return tfidf_baseline_utils.create_inverted_index(
      tables=tables,
      min_rank=FLAGS.min_term_rank,
      drop_term_frequency=FLAGS.drop_term_frequency,
      title_multiplicator=title_multiplicator,
  )

# --------------- custom starts -----------------
def create_custom_index(
  tables,title_multiplicator,
  weight_header, 
  weight_sec_title,
  weight_caption,
  weight_content,
  weight_abbv
  ):
  return tfidf_baseline_utils.create_uneven_bm25_index(
      tables=tables,
      title_multiplicator=title_multiplicator,
      weight_sec_title = weight_sec_title,
      weight_caption = weight_caption,
      weight_header=weight_header,
      weight_content=weight_content,
      weight_abbv=weight_abbv
  )



# --------------- custom ends -----------------

def get_hparams():
  hparams = []
  # debug
  #for multiplier in [1, 2]:
  #  hparams.append({"multiplier": multiplier, "use_bm25": False})
  for multiplier in [15]: #[10, 15]:
  # debug ends
    hparams.append({"multiplier": multiplier, "use_bm25": True})
  return hparams

# --------------- custom starts -----------------
def get_exp_hparams():
  _print("using custom hyper params for header and table")
  import itertools
  params = {
      "w_c": [0], # content multiplier
      "w_h": [0], # header multiplier
<<<<<<< HEAD
      "multiplier": [1,4,2,0], #title multiplier
      "w_cap": [0,1], # caption multiplier
=======
      "multiplier": [1], #title multiplier
      "w_cap": [0], # caption multiplier
>>>>>>> bbabd22f
      "w_sec": [1], # section title multiplier
      "use_bm25":[True],
      "abbv":[1]
  }
  hparams = []
  for xs in itertools.product(*params.values()):
    if not any(xs[:-1]):
      print('all zeros!')
      continue
    hparams.append(dict(zip(params.keys(), xs)))
  
  print(hparams)
  _print("sleeping for 10s")
  import time
  time.sleep(10)
  return hparams
# --------------- custom ends -----------------

def main(_):

  max_table_rank = FLAGS.max_table_rank
  thresholds = [1, 5, 10, 15, max_table_rank]
  log_dir=None
  if FLAGS.error_log_dir:
    log_dir = Path(FLAGS.error_log_dir)
    log_dir.mkdir(exist_ok=True,parents=True)

  for interaction_file in FLAGS.interaction_files:
    _print(f"Test set: {interaction_file}")
    interactions = list(prediction_utils.iterate_interactions(interaction_file))

    for use_local_index in [False]: #[True, False]:

      rows = []
      row_names = []
# --------------- custom starts -----------------
      for hparams in get_exp_hparams(): #get_hparams():
# --------------- custom ends -------------------
        name = "local" if use_local_index else "global"
        name += "_bm25" if hparams["use_bm25"] else "_tfidf"
# --------------- custom starts -----------------
        name += f'_t1m{hparams["multiplier"]}'
        name += f'_t2m{hparams["w_sec"]}'
        name += f'_t3m{hparams["w_cap"]}'
        name += f'_hm{hparams["w_h"]}'
        name += f'_cm{hparams["w_c"]}'
        name += f'_cm{hparams["abbv"]}'
# --------------- custom ends -----------------
        _print(name)
        if use_local_index:
          index = create_index(
              tables=(i.table for i in interactions),
              title_multiplicator=hparams["multiplier"],
              use_bm25=hparams["use_bm25"],
          )
        else:
          # --------------- custom starts -----------------
          index = create_custom_index(
              tables=tfidf_baseline_utils.iterate_tables(FLAGS.table_file),
              title_multiplicator=hparams["multiplier"],
              weight_header=hparams["w_h"],
              weight_sec_title=hparams["w_sec"],
              weight_caption=hparams["w_cap"],
              weight_content=hparams["w_c"],
              weight_abbv=hparams["abbv"]
            )
          # index = create_index(
          #     tables=tfidf_baseline_utils.iterate_tables(FLAGS.table_file),
          #     title_multiplicator=hparams["multiplier"],
          #     use_bm25=hparams["use_bm25"],
          # )
          # --------------- custom ends -----------------

        _print("... index created.")
        #-------------added custom args-----------------
        split = interaction_file.split('/')[-1].split('.')[0]
        evaluate(
          index, max_table_rank, thresholds, interactions, rows, 
          split, name, log_dir=log_dir)
        row_names.append(name)

        df = pd.DataFrame(rows, columns=thresholds, index=row_names)
        _print(df.to_string())


if __name__ == "__main__":
  flags.mark_flag_as_required("interaction_files")
  flags.mark_flag_as_required("table_file")
  app.run(main)<|MERGE_RESOLUTION|>--- conflicted
+++ resolved
@@ -167,13 +167,8 @@
   params = {
       "w_c": [0], # content multiplier
       "w_h": [0], # header multiplier
-<<<<<<< HEAD
-      "multiplier": [1,4,2,0], #title multiplier
-      "w_cap": [0,1], # caption multiplier
-=======
       "multiplier": [1], #title multiplier
       "w_cap": [0], # caption multiplier
->>>>>>> bbabd22f
       "w_sec": [1], # section title multiplier
       "use_bm25":[True],
       "abbv":[1]
